--- conflicted
+++ resolved
@@ -1,9 +1,4 @@
-<<<<<<< HEAD
-from typing import List
-from fastapi import APIRouter
-=======
 from fastapi import APIRouter, Query
->>>>>>> 068bf970
 from fastapi_cache.decorator import cache
 from asyncer import asyncify, create_task_group, syncify
 from app.core.config import settings
@@ -84,11 +79,7 @@
 @router.get("/weather_async_list/sequencial")
 @cache(expire=10)
 async def get_weather_async_sequencial_by_cities(
-<<<<<<< HEAD
-    cities: List[str] = ["Quito", "Miami", "Barcelona"],
-=======
     cities: list[str] = Query(default=["Quito", "Miami", "Barcelona"]),
->>>>>>> 068bf970
 ) -> IGetResponseBase:
     """
     Gets Weather by list of cities
@@ -107,11 +98,7 @@
 @router.get("/weather_async_list/concurrent")
 @cache(expire=10)
 async def get_weather_async_concurrent_by_cities(
-<<<<<<< HEAD
-    cities: List[str] = ["Quito", "Miami", "Barcelona"],
-=======
     cities: list[str] = Query(default=["Quito", "Miami", "Barcelona"]),
->>>>>>> 068bf970
 ) -> IGetResponseBase:
     """
     Gets Weather by list of cities
