from app.models.base_uuid_model import BaseUUIDModel
from app.models.links_model import LinkGroupUser
from app.models.image_media_model import ImageMedia
from app.schemas.common_schema import IGenderEnum
from datetime import datetime
from sqlmodel import BigInteger, Field, SQLModel, Relationship, Column, DateTime, String
from typing import Optional
from sqlalchemy_utils import ChoiceType
from pydantic import EmailStr
from uuid import UUID


class UserBase(SQLModel):
    first_name: str
    last_name: str
    email: EmailStr = Field(
        nullable=True, index=True, sa_column_kwargs={"unique": True}
    )
    is_active: bool = Field(default=True)
    is_superuser: bool = Field(default=False)
    birthdate: datetime | None = Field(
        sa_column=Column(DateTime(timezone=True), nullable=True)
    )  # birthday with timezone
<<<<<<< HEAD
    role_id: Optional[UUID] = Field(default=None, foreign_key="Role.id")
    phone: Optional[str]
    gender: Optional[IGenderEnum] = Field(
        default=IGenderEnum.other,
        sa_column=Column(ChoiceType(IGenderEnum, impl=String())),
    )
    state: Optional[str]
    country: Optional[str]
    address: Optional[str]
=======
    role_id: UUID | None = Field(default=None, foreign_key="Role.id")
    phone: str | None
    gender: IGenderEnum | None = Field(
        default=IGenderEnum.other,
        sa_column=Column(ChoiceType(IGenderEnum, impl=String())),
    )
    state: str | None
    country: str | None
    address: str | None
>>>>>>> 068bf970


class User(BaseUUIDModel, UserBase, table=True):
    hashed_password: str | None = Field(nullable=False, index=True)
    role: Optional["Role"] = Relationship(  # noqa: F821
        back_populates="users", sa_relationship_kwargs={"lazy": "joined"}
    )
    groups: list["Group"] = Relationship(  # noqa: F821
        back_populates="users",
        link_model=LinkGroupUser,
        sa_relationship_kwargs={"lazy": "selectin"},
    )
    image_id: UUID | None = Field(default=None, foreign_key="ImageMedia.id")
    image: ImageMedia = Relationship(
        sa_relationship_kwargs={
            "lazy": "joined",
            "primaryjoin": "User.image_id==ImageMedia.id",
        }
    )
    follower_count: int | None = Field(
        sa_column=Column(BigInteger(), server_default="0")
    )
    following_count: int | None = Field(
        sa_column=Column(BigInteger(), server_default="0")
    )<|MERGE_RESOLUTION|>--- conflicted
+++ resolved
@@ -21,17 +21,6 @@
     birthdate: datetime | None = Field(
         sa_column=Column(DateTime(timezone=True), nullable=True)
     )  # birthday with timezone
-<<<<<<< HEAD
-    role_id: Optional[UUID] = Field(default=None, foreign_key="Role.id")
-    phone: Optional[str]
-    gender: Optional[IGenderEnum] = Field(
-        default=IGenderEnum.other,
-        sa_column=Column(ChoiceType(IGenderEnum, impl=String())),
-    )
-    state: Optional[str]
-    country: Optional[str]
-    address: Optional[str]
-=======
     role_id: UUID | None = Field(default=None, foreign_key="Role.id")
     phone: str | None
     gender: IGenderEnum | None = Field(
@@ -41,7 +30,6 @@
     state: str | None
     country: str | None
     address: str | None
->>>>>>> 068bf970
 
 
 class User(BaseUUIDModel, UserBase, table=True):
